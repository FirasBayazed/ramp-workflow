--- conflicted
+++ resolved
@@ -46,13 +46,6 @@
 def test_submission(path_kit):
     submissions = sorted(glob.glob(os.path.join(path_kit, 'submissions', '*')))
     for sub in submissions:
-<<<<<<< HEAD
-        assert_submission(
-            ramp_kit_dir=path_kit,
-            ramp_data_dir=path_kit,
-            submission=os.path.basename(sub), is_pickle=True,
-            save_y_preds=False, retrain=True)
-=======
         # FIXME: to be removed once el-nino tests is fixed.
         if 'el_nino' in sub:
             pytest.xfail('el-nino is failing due to xarray.')
@@ -61,8 +54,8 @@
                 ramp_kit_dir=path_kit,
                 ramp_data_dir=path_kit,
                 submission=os.path.basename(sub), is_pickle=True,
-                save_y_preds=False, retrain=False)
->>>>>>> 1e6322e8
+                save_y_preds=False, retrain=True)
+
 
 
 def test_blending():
