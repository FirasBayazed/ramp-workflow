# coding: utf-8
"""
Utilities to manage the submissions
"""
import os
<<<<<<< HEAD
import time
=======
from collections import Iterable
>>>>>>> ecd37b8e
from collections import OrderedDict

import pandas as pd
import cloudpickle as pickle

from .io import save_y_pred, set_state, print_submission_exception
from .combine import get_score_cv_bags
from .pretty_print import print_title, print_df_scores, print_warning
from .scoring import score_matrix, round_df_scores, reorder_df_scores


def save_submissions(problem, y_pred, data_path='.', output_path='.',
                     suffix='test'):
    """Custom save a prediction vector in file to, e.g., submit to Kaggle.

    If problem.save_submission is implemented, y_pred is passed to it.
    Otherwise nothing happens (the exception is caught silently).

    Parameters
    ----------
    problem : a problem object
        loaded from problem.py, may implement save_y_pred
    y_pred : a prediction vector
        a vector of predictions to be saved
    data_path : str, (default='.')
        the directory of the ramp-kit to be tested for submission, maybe
        needed by problem.save_y_pred for, e.g., merging with an index vector
    output_path : str, (default='.')
        the directory where (typically) y_pred_<suffix>.csv will be saved
    suffix : str, (default='test')
        suffix in (typically) y_pred_<suffix>.csv, can be used in
        problem.save_y_pred to, e.g., save only test predictions
    """
    try:
        # We try using custom made problem.save_submission
        # it may need to re-read the data, e.g., for ids, so we send
        # it the data path. See, e.g.,
        # https://github.com/ramp-kits/kaggle_seguro/blob/master/problem.py
        problem.save_submission(y_pred, data_path, output_path, suffix)
    except AttributeError:
        pass


def train_test_submission(problem, module_path, X_train, y_train, X_test,
                          is_pickle, save_output, output_path,
                          model_name='model.pkl', train_is=None):
    """Train and test submission, on cv fold if train_is not none.

    Parameters
    ----------
    problem : problem object
        imp.loaded from problem.py
    module_path : str
        the path of the submission, typically submissions/<submission_name>
    X_train : a list of training instances
        returned by problem.get_train_data
    y_train : a list of training ground truth
        returned by problem.get_train_data
    X_test : a list of testing instances or None
        returned by problem.get_test_data
    is_pickle : boolean
        True if the model should be pickled
    output_path : str
        the path into which the model will be pickled
    save_output : boolean
        True if predictions should be written in files
    model_name : str (default='model.pkl')
        the file name of the pickled workflow
    train_is : a list of integers (default=None)
        training indices from the cross-validation fold, if None, train
        on full set
    Returns
    -------
    a tuple of the form ((y_pred_train, y_pred_test),
                         (train_time, valid_time, test_time))

    y_pred_train : a list of predictions
        on the training (train_train and train_valid) set
    y_pred_test : a list of predictions
        on the test set
    train_time : duration in seconds for training
    valid_time : duration in seconds for validation
    test_time : duration in seconds for testing
    """
    # Train
    t0 = time.time()
    try:
        trained_workflow = problem.workflow.train_submission(
            module_path, X_train, y_train, train_is=train_is)
    except Exception:
        print_submission_exception(save_output, output_path)
        set_state('training_error', save_output, output_path)
        exit(1)
    train_time = time.time() - t0
    set_state('trained', save_output, output_path)
    if is_pickle:
        trained_workflow = pickle_model(
            output_path, trained_workflow, model_name)

    # Validate
    t0 = time.time()
    try:
        y_pred_train = problem.workflow.test_submission(
            trained_workflow, X_train)
    except Exception:
        print_submission_exception(save_output, output_path)
        set_state('validating_error', save_output, output_path)
        exit(1)
    valid_time = time.time() - t0
    set_state('validated', save_output, output_path)

    # Test
    t0 = time.time()
    try:
        if X_test is None:
            y_pred_test = None
        else:
            y_pred_test = problem.workflow.test_submission(
                trained_workflow, X_test)
    except Exception:
        print_submission_exception(save_output, output_path)
        set_state('testing_error', save_output, output_path)
        exit(1)
    test_time = time.time() - t0
    set_state('tested', save_output, output_path)

    return (y_pred_train, y_pred_test), (train_time, valid_time, test_time)


def run_submission_on_cv_fold(problem, module_path, X_train, y_train,
                              X_test, y_test, score_types,
                              is_pickle, save_output, fold_output_path,
                              fold, ramp_data_dir):
    """Run submission, compute and return predictions and scores on cv.

    Parameters
    ----------
    problem : problem object
        imp.loaded from problem.py
    module_path : str
        the path of the submission, typically submissions/<submission_name>
    X_train : a list of training instances
        returned by problem.get_train_data
    y_train : a list of training ground truth
        returned by problem.get_train_data
    X_train : a list of testing instances
        returned by problem.get_test_data
    y_test : a list of testing ground truth or None
        returned by problem.get_test_data
    score_types : a list of score types
        problem.score_types
    is_pickle : boolean
        True if the model should be pickled
    save_output : boolean
        True if predictions should be written in files
    fold_output_path : str
        the path into which the model will be pickled
    fold : pair of lists of integers
        (train_is, valid_is) generated by problem.get_cv
    ramp_data_dir : str
        the directory of the data
    Returns
    -------
    predictions_train_valid : instance of Predictions
        on the validation set
    predictions_test : instance of Predictions
        on the test set
    df_scores : pd.DataFrame
        table of scores (rows = train/valid/test steps, columns = scores)
    """
    train_is, valid_is = fold
    pred, timing = train_test_submission(
        problem, module_path, X_train, y_train, X_test, is_pickle,
        save_output, fold_output_path, train_is=train_is)
    y_pred_train, y_pred_test = pred
    train_time, valid_time, test_time = timing

    predictions_train_train = problem.Predictions(
        y_pred=y_pred_train[train_is])
    ground_truth_train_train = problem.Predictions(
        y_true=y_train[train_is])
    predictions_train_valid = problem.Predictions(
        y_pred=y_pred_train[valid_is])
    ground_truth_train_valid = problem.Predictions(
        y_true=y_train[valid_is])
    if y_test is not None:
        predictions_test = problem.Predictions(y_pred=y_pred_test)
        ground_truth_test = problem.Predictions(y_true=y_test)
        if save_output:
            save_y_pred(
                problem, y_pred_train, data_path=ramp_data_dir,
                output_path=fold_output_path, suffix='train')
            if y_test is not None:
                save_y_pred(
                    problem, y_pred_test, data_path=ramp_data_dir,
                    output_path=fold_output_path, suffix='test')
            with open(os.path.join(fold_output_path, 'train_time'), 'w') as fd:
                fd.write(str(train_time))
            with open(os.path.join(fold_output_path, 'valid_time'), 'w') as fd:
                fd.write(str(valid_time))
            with open(os.path.join(fold_output_path, 'test_time'), 'w') as fd:
                fd.write(str(test_time))
        df_scores = score_matrix(
            score_types,
            ground_truth=OrderedDict([('train', ground_truth_train_train),
                                      ('valid', ground_truth_train_valid),
                                      ('test', ground_truth_test)]),
            predictions=OrderedDict([('train', predictions_train_train),
                                     ('valid', predictions_train_valid),
                                     ('test', predictions_test)]),
        )
        set_state('scored', save_output, fold_output_path)
        return predictions_train_valid, predictions_test, df_scores

    else:
        if save_output:
            save_y_pred(
                problem, y_pred_train, data_path=ramp_data_dir,
                output_path=fold_output_path, suffix='train')
            with open(os.path.join(fold_output_path, 'train_time'), 'w') as fd:
                fd.write(str(train_time))
            with open(os.path.join(fold_output_path, 'valid_time'), 'w') as fd:
                fd.write(str(valid_time))
        df_scores = score_matrix(
            score_types,
            ground_truth=OrderedDict([('train', ground_truth_train_train),
                                      ('valid', ground_truth_train_valid)]),
            predictions=OrderedDict([('train', predictions_train_train),
                                     ('valid', predictions_train_valid)]),
        )
        set_state('scored', save_output, fold_output_path)
        return predictions_train_valid, None, df_scores


def run_submission_on_full_train(problem, module_path, X_train, y_train,
                                 X_test, y_test, score_types,
                                 is_pickle, save_output, output_path,
                                 ramp_data_dir):
    """Run submission, compute predictions, and print scores on full train.

    Parameters
    ----------
    problem : problem object
        imp.loaded from problem.py
    module_path : str
        the path of the submission, typically submissions/<submission_name>
    X_train : a list of training instances
        returned by problem.get_train_data
    y_train : a list of training ground truth
        returned by problem.get_train_data
    X_test : a list of testing instances or None
        returned by problem.get_test_data
    y_test : a list of testing ground truth or None
        returned by problem.get_test_data
    score_types : a list of score types
        problem.score_types
    is_pickle : boolean
        True if the model should be pickled
    save_output : boolean
        True if predictions should be written in files
    output_path : str
        the path into which the model will be pickled
    ramp_data_dir : str
        the directory of the data
    """
    (y_pred_train, y_pred_test), _ = train_test_submission(
        problem, module_path, X_train, y_train, X_test, is_pickle,
        save_output, output_path, model_name='retrained_model.pkl')
    predictions_train = problem.Predictions(y_pred=y_pred_train)
    ground_truth_train = problem.Predictions(y_true=y_train)
    if y_test is not None:
        predictions_test = problem.Predictions(y_pred=y_pred_test)
        ground_truth_test = problem.Predictions(y_true=y_test)

        df_scores = score_matrix(
            score_types,
            ground_truth=OrderedDict([('train', ground_truth_train),
                                      ('test', ground_truth_test)]),
            predictions=OrderedDict([('train', predictions_train),
                                     ('test', predictions_test)]),
        )
        df_scores_rounded = round_df_scores(df_scores, score_types)
        print_df_scores(df_scores_rounded, indent='\t')

        if save_output:
            save_submissions(
                problem, y_pred_train, data_path=ramp_data_dir,
                output_path=output_path, suffix='retrain_train')
            save_submissions(
                problem, y_pred_test, data_path=ramp_data_dir,
                output_path=output_path, suffix='retrain_test')
    else:
        df_scores = score_matrix(
            score_types,
            ground_truth=OrderedDict([('train', ground_truth_train)]),
            predictions=OrderedDict([('train', predictions_train)]),
        )
        df_scores_rounded = round_df_scores(df_scores, score_types)
        print_df_scores(df_scores_rounded, indent='\t')

        if save_output:
            save_submissions(
                problem, y_pred_train, data_path=ramp_data_dir,
                output_path=output_path, suffix='retrain_train')


def bag_submissions(problem, cv, y_train, y_test, predictions_valid_list,
                    predictions_test_list, training_output_path,
                    ramp_data_dir='.', score_type_index=0,
                    save_output=False, score_table_title='Bagged scores',
                    score_f_name_prefix=''):
    """CV-bag trained submission.

    Parameters
    ----------
    problem : problem object
        imp.loaded from problem.py
    cv : cross validation object
        coming from get_cv of problem.py
    y_train : a list of training ground truth
        returned by problem.get_train_data
    y_test : a list of testing ground truth or None
        returned by problem.get_test_data
    predictions_valid_list : list of Prediction objects
        returned by run_submission_on_cv_fold
    predictions_test_list : list of Prediction objects or None
        returned by run_submission_on_cv_fold
    training_output_path : str
        submissions/<submission>/training_output
    ramp_data_dir : str
        the directory of the data
<<<<<<< HEAD
    score_type_index : int
        the score type on which we bag
    save_output : boolean
=======
    score_type_index : int or None.
        The score type on which we bag. If None, all scores will be computed.
    save_y_preds : boolean
>>>>>>> ecd37b8e
        True if predictions should be written in files
    score_table_title : str
    score_f_name_prefix : str
    """
    print_title('----------------------------')
    print_title(score_table_title)
    print_title('----------------------------')
    score_type_index = (slice(None) if score_type_index is None
                        else score_type_index)
    score_types = problem.score_types[score_type_index]
    score_types = (
        [score_types] if not isinstance(score_types, Iterable)
        else score_types)

<<<<<<< HEAD
        if save_output:
            # y_pred_bagged_train.csv contains _out of sample_ (validation)
            # predictions, but not for all points (contains nans)
=======
    # placeholder to store the scores and predictions
    bagged_scores = {}
    scoring_step = ['valid', 'test'] if y_test is not None else ['valid']
    for step in scoring_step:
        # Get either the training or testing infomation depending of the step
        pred_list = (predictions_valid_list if step == 'valid'
                     else predictions_test_list)
        y_step = y_train if step == 'valid' else y_test
        gt_list = problem.Predictions(y_true=y_step)
        # indices of the validation set or all sample for the testing set
        test_idx = ([valid_is for (train_is, valid_is) in cv]
                    if step == 'valid' else None)
        score_dict = {}
        for st in score_types:
            pred, scores = get_score_cv_bags(
                st, pred_list, gt_list, test_is_list=test_idx)
            score_dict[st.name] = {
                key: val for key, val in enumerate(scores)}
        bagged_scores[step] = score_dict
        # the predictions will always be the same for all score and we store
        # only a single instance
        if save_y_preds:
>>>>>>> ecd37b8e
            save_submissions(
                problem, pred.y_pred, data_path=ramp_data_dir,
                output_path=training_output_path,
                suffix='{}_bagged_{}'.format(score_f_name_prefix, step)
            )

<<<<<<< HEAD
        if save_output:
            # y_pred_bagged_train.csv contains _out of sample_ (validation)
            # predictions, but not for all points (contains nans)
            save_submissions(
                problem, bagged_valid_predictions.y_pred,
                data_path=ramp_data_dir, output_path=training_output_path,
                suffix='{}_bagged_train'.format(score_f_name_prefix))
            # also save the partial combined scores (CV bag learning curves)
            bagged_train_valid_scores_f_name = os.path.join(
                training_output_path,
                '{}_bagged_valid_scores.csv'.format(score_f_name_prefix))
            np.savetxt(bagged_train_valid_scores_f_name, bagged_valid_scores)
=======
    df_scores = pd.concat({step: pd.DataFrame(scores)
                           for step, scores in bagged_scores.items()})
    df_scores.columns = df_scores.columns.rename('score')
    df_scores.index = df_scores.index.rename(['step', 'n_bag'])
    # bagging learning curves can be plotted on this df_scores
    if save_y_preds:
        bagged_scores_filename = os.path.join(
            training_output_path, 'bagged_scores.csv')
        df_scores.to_csv(bagged_scores_filename)

    # prepare the bagged scores which will be printed.
    highest_level = df_scores.index.get_level_values('n_bag').max()
    df_scores = df_scores.loc[(slice(None), highest_level), :]
    df_scores.index = df_scores.index.droplevel('n_bag')
    df_scores = reorder_df_scores(df_scores, score_types)
    df_scores = round_df_scores(df_scores, score_types)
    print_df_scores(df_scores, indent='\t')
>>>>>>> ecd37b8e


def pickle_model(fold_output_path, trained_workflow, model_name='model.pkl'):
    """Pickle and reload trained workflow.

    If workflow can't be pickled, print warning and return origina' workflow.

    Parameters
    ----------
    fold_output_path : str
        the path into which the model will be pickled
    trained_workflow : a rampwf.workflow
        the workflow to be pickled
    model_name : str (default='model.pkl')
        the file name of the pickled workflow
    Returns
    -------
    trained_workflow : a rampwf.workflow
        either the input workflow or the pickled and reloaded workflow
    """
    try:
        model_file = os.path.join(fold_output_path, model_name)
        with open(model_file, 'wb') as pickle_file:
            pickle.dump(trained_workflow, pickle_file)
        with open(model_file, 'r') as pickle_file:
            trained_workflow = pickle.load(pickle_file)
    except Exception as e:
        print_warning("Warning: model can't be pickled.")
        print_warning(e)
    return trained_workflow<|MERGE_RESOLUTION|>--- conflicted
+++ resolved
@@ -3,11 +3,8 @@
 Utilities to manage the submissions
 """
 import os
-<<<<<<< HEAD
 import time
-=======
 from collections import Iterable
->>>>>>> ecd37b8e
 from collections import OrderedDict
 
 import pandas as pd
@@ -339,15 +336,9 @@
         submissions/<submission>/training_output
     ramp_data_dir : str
         the directory of the data
-<<<<<<< HEAD
-    score_type_index : int
-        the score type on which we bag
-    save_output : boolean
-=======
     score_type_index : int or None.
         The score type on which we bag. If None, all scores will be computed.
-    save_y_preds : boolean
->>>>>>> ecd37b8e
+    save_output : boolean
         True if predictions should be written in files
     score_table_title : str
     score_f_name_prefix : str
@@ -362,11 +353,6 @@
         [score_types] if not isinstance(score_types, Iterable)
         else score_types)
 
-<<<<<<< HEAD
-        if save_output:
-            # y_pred_bagged_train.csv contains _out of sample_ (validation)
-            # predictions, but not for all points (contains nans)
-=======
     # placeholder to store the scores and predictions
     bagged_scores = {}
     scoring_step = ['valid', 'test'] if y_test is not None else ['valid']
@@ -388,34 +374,19 @@
         bagged_scores[step] = score_dict
         # the predictions will always be the same for all score and we store
         # only a single instance
-        if save_y_preds:
->>>>>>> ecd37b8e
+        if save_output:
             save_submissions(
                 problem, pred.y_pred, data_path=ramp_data_dir,
                 output_path=training_output_path,
                 suffix='{}_bagged_{}'.format(score_f_name_prefix, step)
             )
 
-<<<<<<< HEAD
-        if save_output:
-            # y_pred_bagged_train.csv contains _out of sample_ (validation)
-            # predictions, but not for all points (contains nans)
-            save_submissions(
-                problem, bagged_valid_predictions.y_pred,
-                data_path=ramp_data_dir, output_path=training_output_path,
-                suffix='{}_bagged_train'.format(score_f_name_prefix))
-            # also save the partial combined scores (CV bag learning curves)
-            bagged_train_valid_scores_f_name = os.path.join(
-                training_output_path,
-                '{}_bagged_valid_scores.csv'.format(score_f_name_prefix))
-            np.savetxt(bagged_train_valid_scores_f_name, bagged_valid_scores)
-=======
     df_scores = pd.concat({step: pd.DataFrame(scores)
                            for step, scores in bagged_scores.items()})
     df_scores.columns = df_scores.columns.rename('score')
     df_scores.index = df_scores.index.rename(['step', 'n_bag'])
     # bagging learning curves can be plotted on this df_scores
-    if save_y_preds:
+    if save_output:
         bagged_scores_filename = os.path.join(
             training_output_path, 'bagged_scores.csv')
         df_scores.to_csv(bagged_scores_filename)
@@ -427,7 +398,6 @@
     df_scores = reorder_df_scores(df_scores, score_types)
     df_scores = round_df_scores(df_scores, score_types)
     print_df_scores(df_scores, indent='\t')
->>>>>>> ecd37b8e
 
 
 def pickle_model(fold_output_path, trained_workflow, model_name='model.pkl'):
