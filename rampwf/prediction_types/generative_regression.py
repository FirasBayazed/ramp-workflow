--- conflicted
+++ resolved
@@ -42,11 +42,7 @@
         curr_weights = []
         curr_types = []
         curr_params = []
-<<<<<<< HEAD
-        for i in index_list:
-=======
         for i in range(len(index_list)):
->>>>>>> 5860913d
             curr_pred = predictions_list[index_list[i]].y_pred
             dim_sizes = curr_pred[:, curr_indicies[i]]
             selected = np.isfinite(dim_sizes)
